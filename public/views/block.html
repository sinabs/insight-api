--- conflicted
+++ resolved
@@ -3,15 +3,9 @@
   <div class="row">
     <div class="col-xs-12 col-gray col-gray-fixed">
       <h1 class="text-center">Block</h1>
-<<<<<<< HEAD
       <div class="m20v text-center text-muted" data-ng-if="!block.hash">
         <span>Loading Block...</span>
-=======
-      <div class="block-id">
-        <span class="glyphicon glyphicon-th"></span>
-        <h2 data-ng-if="block">#{{block.height}}</h2>
->>>>>>> d8092e45
-      </div>
+     </div>
       <div class="ng-cloak" data-ng-cloak data-ng-if="block.hash">
         <div class="block-id">
           <span class="glyphicon glyphicon-list-alt"></span>
@@ -121,4 +115,4 @@
     </div>
   </div>
 
-</section>+</section>
