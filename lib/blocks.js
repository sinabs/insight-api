--- conflicted
+++ resolved
@@ -3,9 +3,11 @@
 var Stream = require('stream');
 var util = require('util');
 
+var async = require('async');
 var bitcore = require('bitcore-lib');
 var _ = bitcore.deps._;
 var pools = require('../pools.json');
+var BN = bitcore.crypto.BN;
 var LRU = require('lru-cache');
 var Common = require('./common');
 var bcoin = require('bcoin');
@@ -76,7 +78,7 @@
       }
 
       if (!block) {
-        return self.common.handleErrors(new Error('block not in index'), res);
+        return self.common.handleErrors(null, res);
       }
 
       self._header.getBlockHeader(hash, function(err, info) {
@@ -108,9 +110,6 @@
       return self.common.handleErrors(null, res);
     } else if(err) {
       return self.common.handleErrors(err, res);
-    }
-    if (!blockBuffer) {
-      return next();
     }
     req.rawBlock = {
       rawblock: blockBuffer.toString('hex')
@@ -136,16 +135,11 @@
   });
 
   return {
-<<<<<<< HEAD
-    hash: block.rhash(),
-    size: block.getSize(),
-=======
-   //[TZ] 
+   //[TZ]
     //hash: block.hash,
     hash: info.hash,
     size: block.size,
     virtualSize: block.virtualSize,
->>>>>>> 081c4660
     height: info.height,
     version: info.version,
     merkleroot: block.merkleRoot,
@@ -158,8 +152,8 @@
     chainwork: info.chainwork,
     confirmations: this._block.getTip().height - info.height + 1,
     previousblockhash: info.prevHash,
-    nextblockhash: info.nextHash,
-    reward: this.getBlockReward(block.txs[0]),
+    nextblockhash: null,
+    reward: null,
     isMainChain: true,
     poolInfo: this.getPoolInfo(block.txs[0])
   };
@@ -183,15 +177,8 @@
 BlockController.prototype.blockIndex = function(req, res) {
   var self = this;
   var height = req.params.height;
-
-  let heightInt = parseInt(height, 10);
-  let heightRadixStr = heightInt.toString(10);
-  if (Number.isNaN(heightInt) || heightRadixStr !== height) {
-    throw 'invalid height provided';
-  }
-
   self._header.getBlockHeader(parseInt(height), function(err, info) {
-    if (err || !info) {
+    if (err) {
       return self.common.handleErrors(err, res);
     }
     res.jsonp({
@@ -221,32 +208,19 @@
         return next(err);
       }
 
-      if (!blockBuffer) {
-        return next();
-      }
-
       var block = bcoin.block.fromRaw(blockBuffer, 'hex');
 
-      // if we don't we a block header back, this is highly unusual,
-      // but possible if there was a very recent reorg and the header
-      // was removed but the block was not yet removed from the index.
-      // It is best to not return a result.
       self._header.getBlockHeader(hash, function(err, header) {
 
         if (err) {
           return next(err);
         }
-
-        if (!header) {
-          return next();
-        }
-
         var height = header.height;
 
         var summary = {
           height: header.height,
-          size: block.getSize(),
-          virtualSize: block.getVirtualSize(),
+          size: block.size,
+          virtualSize: block.virtualSize,
           hash: hash,
           time: header.timestamp,
           txlength: block.txs.length,
@@ -346,14 +320,6 @@
   });
 };
 
-BlockController.prototype.getBlockReward = function(tx) {
-  var amt = 0;
-  tx.outputs.forEach(function(output) {
-    amt += output.value;
-  });
-  return bitcore.Unit.fromSatoshis(amt).toBTC();
-};
-
 BlockController.prototype.getPoolInfo = function(tx) {
   if (!tx) {
     return {};
@@ -378,4 +344,18 @@
   return yyyy + '-' + (mm[1] ? mm : '0' + mm[0]) + '-' + (dd[1] ? dd : '0' + dd[0]); //padding
 };
 
+BlockController.prototype.getBlockReward = function(height) {
+  var halvings = Math.floor(height / 210000);
+  // Force block reward to zero when right shift is undefined.
+  if (halvings >= 64) {
+    return 0;
+  }
+
+  // Subsidy is cut in half every 210,000 blocks which will occur approximately every 4 years.
+  var subsidy = new BN(50 * 1e8);
+  subsidy = subsidy.shrn(halvings);
+
+  return parseInt(subsidy.toString(10));
+};
+
 module.exports = BlockController;