{
<<<<<<< HEAD
  "name": "insight-api",
  "description": "A Bitcoin blockchain REST and web socket API service for Bitcore Node.",
  "version": "5.0.0-beta.44",
  "repository": "git://github.com/bitpay/insight-api.git",
  "bugs": {
    "url": "https://github.com/bitpay/insight-api/issues"
  },
  "homepage": "https://github.com/bitpay/insight-api",
  "license": "MIT",
  "keywords": [
    "insight",
    "insight api",
    "blockchain",
    "bitcoin api",
    "blockchain api",
    "json",
    "bitcore"
  ],
  "engines": {
    "node": ">=8.2.0"
  },
  "scripts": {
    "test": "NODE_ENV=test mocha -R spec --recursive",
    "regtest": "mocha -R spec regtest",
    "perf": "mocha -R spec perf"
  },
  "main": "lib",
  "bitcoreNode": "lib",
=======
  "_args": [
    [
      "insight-api@0.4.3",
      "/home/snight/insight"
    ]
  ],
  "_from": "insight-api@0.4.3",
  "_id": "insight-api@0.4.3",
  "_inBundle": false,
  "_integrity": "sha1-SOsM2FfElrBoK56r0/epxfKTSkA=",
  "_location": "/insight-api",
  "_phantomChildren": {},
  "_requested": {
    "type": "version",
    "registry": true,
    "raw": "insight-api@0.4.3",
    "name": "insight-api",
    "escapedName": "insight-api",
    "rawSpec": "0.4.3",
    "saveSpec": null,
    "fetchSpec": "0.4.3"
  },
  "_requiredBy": [
    "/"
  ],
  "_resolved": "https://registry.npmjs.org/insight-api/-/insight-api-0.4.3.tgz",
  "_spec": "0.4.3",
  "_where": "/home/snight/insight",
  "bitcoreNode": "lib",
  "bugs": {
    "url": "https://github.com/bitpay/insight-api/issues"
  },
  "contributors": [
    {
      "name": "Gustavo Cortez",
      "email": "cmgustavo83@gmail.com"
    },
    {
      "name": "Ivan Socolsky",
      "email": "jungans@gmail.com"
    },
    {
      "name": "Juan Ignacio Sosa Lopez",
      "email": "bechilandia@gmail.com"
    },
    {
      "name": "Manuel Araoz",
      "email": "manuelaraoz@gmail.com"
    },
    {
      "name": "Matias Alejo Garcia",
      "email": "ematiu@gmail.com"
    },
    {
      "name": "Mario Colque",
      "email": "colquemario@gmail.com"
    },
    {
      "name": "Patrick Nagurny",
      "email": "patrick@bitpay.com"
    },
    {
      "name": "Braydon Fuller",
      "email": "braydon@bitpay.com"
    }
  ],
>>>>>>> 081c4660
  "dependencies": {
    "async": "*",
<<<<<<< HEAD
    "bcoin": "bcoin-org/bcoin#886008a1822ce1da7fa8395ee7db4bcc1750a28a",
    "bitcore-lib": "5.0.0-beta.1",
    "bitcore-lib-cash": "0.15.1",
=======
    "bitcore-lib": "^0.13.7",
>>>>>>> 081c4660
    "bitcore-message": "^1.0.1",
    "body-parser": "^1.13.3",
    "compression": "^1.6.1",
    "lodash": "^2.4.1",
    "lru-cache": "^4.1.1",
    "morgan": "^1.7.0",
    "request": "^2.64.0"
  },
  "description": "A Bitcoin blockchain REST and web socket API service for Bitcore Node.",
  "devDependencies": {
    "bitcoind-rpc": "^0.7.0",
    "bitcore-p2p": "5.0.0-beta.2",
    "chai": "^3.5.0",
    "mkdirp": "^0.5.1",
    "mocha": "^2.4.5",
    "proxyquire": "^1.7.2",
    "rimraf": "^2.6.1",
    "should": "^8.3.1",
    "sinon": "^1.10.3"
  },
  "engines": {
    "node": ">=0.12.0"
  },
  "homepage": "https://github.com/bitpay/insight-api",
  "keywords": [
    "insight",
    "insight api",
    "blockchain",
    "bitcoin api",
    "blockchain api",
    "json",
    "bitcore"
  ],
  "license": "MIT",
  "main": "lib",
  "name": "insight-api",
  "repository": {
    "type": "git",
    "url": "git://github.com/bitpay/insight-api.git"
  },
  "scripts": {
    "test": "NODE_ENV=test mocha -R spec --recursive"
  },
  "version": "0.4.3"
}<|MERGE_RESOLUTION|>--- conflicted
+++ resolved
@@ -1,34 +1,4 @@
 {
-<<<<<<< HEAD
-  "name": "insight-api",
-  "description": "A Bitcoin blockchain REST and web socket API service for Bitcore Node.",
-  "version": "5.0.0-beta.44",
-  "repository": "git://github.com/bitpay/insight-api.git",
-  "bugs": {
-    "url": "https://github.com/bitpay/insight-api/issues"
-  },
-  "homepage": "https://github.com/bitpay/insight-api",
-  "license": "MIT",
-  "keywords": [
-    "insight",
-    "insight api",
-    "blockchain",
-    "bitcoin api",
-    "blockchain api",
-    "json",
-    "bitcore"
-  ],
-  "engines": {
-    "node": ">=8.2.0"
-  },
-  "scripts": {
-    "test": "NODE_ENV=test mocha -R spec --recursive",
-    "regtest": "mocha -R spec regtest",
-    "perf": "mocha -R spec perf"
-  },
-  "main": "lib",
-  "bitcoreNode": "lib",
-=======
   "_args": [
     [
       "insight-api@0.4.3",
@@ -95,33 +65,22 @@
       "email": "braydon@bitpay.com"
     }
   ],
->>>>>>> 081c4660
   "dependencies": {
     "async": "*",
-<<<<<<< HEAD
-    "bcoin": "bcoin-org/bcoin#886008a1822ce1da7fa8395ee7db4bcc1750a28a",
-    "bitcore-lib": "5.0.0-beta.1",
-    "bitcore-lib-cash": "0.15.1",
-=======
     "bitcore-lib": "^0.13.7",
->>>>>>> 081c4660
     "bitcore-message": "^1.0.1",
     "body-parser": "^1.13.3",
     "compression": "^1.6.1",
     "lodash": "^2.4.1",
-    "lru-cache": "^4.1.1",
+    "lru-cache": "^4.0.1",
     "morgan": "^1.7.0",
     "request": "^2.64.0"
   },
   "description": "A Bitcoin blockchain REST and web socket API service for Bitcore Node.",
   "devDependencies": {
-    "bitcoind-rpc": "^0.7.0",
-    "bitcore-p2p": "5.0.0-beta.2",
     "chai": "^3.5.0",
-    "mkdirp": "^0.5.1",
     "mocha": "^2.4.5",
     "proxyquire": "^1.7.2",
-    "rimraf": "^2.6.1",
     "should": "^8.3.1",
     "sinon": "^1.10.3"
   },
