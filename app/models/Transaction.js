'use strict';

/**
 * Module dependencies.
 */
    
var mongoose        = require('mongoose'),
    Schema          = mongoose.Schema,
    async           = require('async'),
    RpcClient       = require('bitcore/RpcClient').class(),
    Transaction     = require('bitcore/Transaction').class(),
    Address         = require('bitcore/Address').class(),
    BitcoreBlock    = require('bitcore/Block').class(),
    networks        = require('bitcore/networks'),
    util            = require('bitcore/util/util'),
    bignum          = require('bignum'),
    config          = require('../../config/config'),
    sockets         = require('../controllers/socket.js'),
    TransactionItem = require('./TransactionItem');

var CONCURRENCY = 5;

// TODO: use bitcore networks module
var genesisTXID = '4a5e1e4baab89f3a32518a88c31bc87f618f76673e2cc77ab2127b7afdeda33b';

/**
 */
var TransactionSchema = new Schema({
  // For now we keep this as short as possible
  // More fields will be propably added as we move
  // forward with the UX
  txid: {
    type: String,
    index: true,
    unique: true,
  },
/* TODO?
  orphaned: {
    type: Boolean,
    default: false,
  },
 */
  time: Number,
});

/**
 * Statics
 */

TransactionSchema.statics.load = function(id, cb) {
  this.findOne({
    _id: id
  }).exec(cb);
};


TransactionSchema.statics.fromId = function(txid, cb) {
  this.findOne({
    txid: txid,
  }).exec(cb);
};


TransactionSchema.statics.fromIdWithInfo = function(txid, cb) {
  var That = this;

  this.fromId(txid, function(err, tx) {
    if (err) return cb(err);

    if (!tx) {
      // No in mongo...but maybe in bitcoind... lets query it
      tx = new That();

      tx.txid = txid;
      tx.fillInfo(function(err, txInfo) {

        if (!txInfo)
          return cb(new Error('TX not found'));

        tx.save(function(err) {
          return cb(err,tx);
        });
      });
    }
    else {
      tx.fillInfo(function(err) {
        return cb(err,tx);
      });
    }
  });
};


TransactionSchema.statics.createFromArray = function(txs, time, next) {
  var that = this;
  if (!txs) return next();
  var mongo_txs = [];

  async.forEachLimit(txs, CONCURRENCY, function(txid, cb) {

    that.explodeTransactionItems( txid, time, function(err, addrs) {
      if (err) return next(err);
      if (addrs) {
        async.each(addrs, function(addr){
          sockets.broadcast_address_tx(addr, {'txid': txid});
        });

      }

      that.create({txid: txid, time: time}, function(err, new_tx) {
        if (err && ! err.toString().match(/E11000/)) return cb(err);

        if (new_tx) mongo_txs.push(new_tx);
        return cb();
      });
    });
  },
  function(err) {
    return next(err, mongo_txs);
  });
};


TransactionSchema.statics.explodeTransactionItems = function(txid, time,  cb) {
<<<<<<< HEAD
  var addrs = [];
=======

  // Is it from genesis block? (testnet==livenet)
  // TODO: parse it from networks.genesisTX
  if (txid === genesisTXID) return cb();

>>>>>>> 441843a2
  this.queryInfo(txid, function(err, info) {
    if (err || !info) return cb(err);

    var index = 0;
    info.vin.forEach( function(i){
      i.n = index++;
    });

    async.forEachLimit(info.vin, CONCURRENCY, function(i, next_in) {
      if (i.addr && i.value) {

        TransactionItem.create({
            txid  : txid,
            value_sat : -1 * i.valueSat,
            addr  : i.addr,
            index : i.n,
            ts : time,
        }, next_in);
        if (addrs.indexOf(i.addr) === -1) {
          addrs.push(i.addr);
        }
      }
      else {
        if ( !i.coinbase ) {
            console.log ('WARN in TX: %s: could not parse INPUT %d', txid, i.n);
        }
        return next_in();
      }
    },
    function (err) {
      if (err && !err.message.match(/E11000/) ) console.log (err);
      async.forEachLimit(info.vout, CONCURRENCY, function(o, next_out) {

        /*
         * TODO Support multisigs
         */
        if (o.value && o.scriptPubKey && o.scriptPubKey.addresses && o.scriptPubKey.addresses[0]) {
          TransactionItem.create({
              txid  : txid,
              value_sat : o.valueSat,
              addr  : o.scriptPubKey.addresses[0],
              index : o.n,
              ts : time,
          }, next_out);
        }
        else {
          console.log ('WARN in TX: %s could not parse OUTPUT %d', txid, o.n);
          return next_out();
        }
      },
      function (err) {
        if (err && ! err.toString().match(/E11000/)) return cb(err);
        return cb(null, addrs);
      });
    });
  });
};



TransactionSchema.statics.getOutpoints = function (tx, next) {

  if (tx.isCoinBase()) return next();

  var rpc = new RpcClient(config.bitcoind);
  var network   = ( config.network === 'testnet') ? networks.testnet : networks.livenet ;

  async.forEachLimit(tx.ins, CONCURRENCY, function(i, cb) {

      var outHash       = i.getOutpointHash();
      var outIndex      = i.getOutpointIndex();
      var outHashBase64 = outHash.reverse().toString('hex');

      var c=0;
      rpc.getRawTransaction(outHashBase64, function(err, txdata) {
        var txin = new Transaction();
        if (err || ! txdata.result) return cb( new Error('Input TX '+outHashBase64+' not found'));

        var b = new Buffer(txdata.result,'hex');
        txin.parse(b);

        /*
         *We have to parse it anyways. It will have outputs even it is a coinbase tx
          if ( txin.isCoinBase() ) {
           return cb();
          }
       */

        txin.outs.forEach( function(j) {
          // console.log( c + ': ' + util.formatValue(j.v) );
          if (c === outIndex) {
            i.value = j.v;

            // This is used for pay-to-pubkey transaction in which
            // the pubkey is not provided on the input
            var scriptPubKey = j.getScript();
            var hash         = scriptPubKey.simpleOutHash();
            if (hash) {
              var addr          = new Address(network.addressPubkey, hash);
              i.addrFromOutput  = addr.toString();
            }
          }
          c++;
        });
        return cb();
      });
    },
    function(err) {
      return next(err);
    }
  );
};


TransactionSchema.statics.queryInfo = function(txid,  cb) {
  var that = this;
  var network   = ( config.network === 'testnet') ? networks.testnet : networks.livenet ;
  var rpc      = new RpcClient(config.bitcoind);

  rpc.getRawTransaction(txid, 1, function(err, txInfo) {
    if (err) return cb(err);

    var info = txInfo.result;

    // Transaction parsing
    var b  = new Buffer(txInfo.result.hex,'hex');
    var tx = new Transaction();
    tx.parse(b);

    that.getOutpoints(tx, function(err) {
      if (err) return cb(err);

      // Copy TX relevant values to .info

      var c = 0;
      var valueIn  = bignum(0);
      var valueOut = bignum(0);

      if ( tx.isCoinBase() ) {
        info.isCoinBase = true;
      }
      else {
        tx.ins.forEach(function(i) {
          if (i.value) {
            info.vin[c].value = util.formatValue(i.value);
            var n = util.valueToBigInt(i.value).toNumber();
            info.vin[c].valueSat = n;
            valueIn           = valueIn.add( n );

            var scriptSig     = i.getScript();
            var pubKey        = scriptSig.simpleInPubKey();

            // We check for pubKey in case a broken / strange TX.
            if (pubKey) {
              var pubKeyHash    = util.sha256ripe160(pubKey);
              var addr          = new Address(network.addressPubkey, pubKeyHash);
              var addrStr       = addr.toString();
              info.vin[c].addr  = addrStr;
            }
            else {
              if (i.addrFromOutput)
                info.vin[c].addr  = i.addrFromOutput;
            }
          }
          else {
            console.log('TX could not be parsed: %s,%d' ,txInfo.result.txid, c);
          }
          c++;
        });
      }

      c=0;
      tx.outs.forEach( function(i) {
        var n =  util.valueToBigInt(i.v).toNumber();
        valueOut = valueOut.add(n);

        info.vout[c].valueSat = n;
        c++;
      });

      info.valueOut = valueOut / util.COIN;

      if ( !tx.isCoinBase() ) {
        info.valueIn  = valueIn / util.COIN;
        info.feeds    = (valueIn - valueOut) / util.COIN;
      }
      else  {
        var reward =  BitcoreBlock.getBlockValue(info.height) / util.COIN;
        info.vin[0].reward = reward;
        info.valueIn = reward;
      }

      info.size     = b.length;

      return cb(null, info);
    });
  });
};



TransactionSchema.methods.fillInfo = function(next) {
  var that      = this;

  mongoose.model('Transaction', TransactionSchema).queryInfo(that.txid, function(err, info) {
    if (err) return next(err);

    that.info = info;
    return next();
  });
};



module.exports = mongoose.model('Transaction', TransactionSchema);<|MERGE_RESOLUTION|>--- conflicted
+++ resolved
@@ -122,15 +122,12 @@
 
 
 TransactionSchema.statics.explodeTransactionItems = function(txid, time,  cb) {
-<<<<<<< HEAD
   var addrs = [];
-=======
 
   // Is it from genesis block? (testnet==livenet)
   // TODO: parse it from networks.genesisTX
   if (txid === genesisTXID) return cb();
 
->>>>>>> 441843a2
   this.queryInfo(txid, function(err, info) {
     if (err || !info) return cb(err);
 
