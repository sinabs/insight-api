'use strict';

/**
 * Module dependencies.
 */

var Status  = require('../models/Status');

/**
 *  Status
 */
exports.show = function(req, res, next) {
  
  if (! req.query.q) {
    res.status(400).send('Bad Request');
  }
  else {
<<<<<<< HEAD
    var option = req.query.q;
    var statusObject = Status.new();

    var returnJsonp = function (err) {
      if(err) return next(err);
      res.jsonp(statusObject);
    };

    switch(option) {
      case 'getInfo':
        statusObject.getInfo(returnJsonp);
        break;
      case 'getDifficulty':
        statusObject.getDifficulty(returnJsonp);
        break;
      case 'getTxOutSetInfo':
        statusObject.getTxOutSetInfo(returnJsonp);
        break;
      case 'getBestBlockHash':
        statusObject.getBestBlockHash(returnJsonp);
        break;
      case 'getLastBlockHash':
        statusObject.getLastBlockHash(returnJsonp);
        break;
      default:
        res.status(400).send('Bad Request');
    }
  }
};

=======
    var s = req.query.q;
    var d = Status.new();
    
    if (s === 'getInfo') {
      d.getInfo(function(err) {
        if (err) next(err);
        res.jsonp(d);
      });
    }
    else if (s === 'getDifficulty') {
      d.getDifficulty(function(err) {
        if (err) next(err);
        res.jsonp(d);
      });
    }
    else if (s === 'getTxOutSetInfo') {
      d.getTxOutSetInfo(function(err) {
        if (err) next(err);
        res.jsonp(d);
      });
    }
    else if (s === 'getBestBlockHash') {
      d.getBestBlockHash(function(err) {
        if (err) next(err);
        res.jsonp(d);
      });
    }
    else if (s === 'getLastBlockHash') {
      d.getLastBlockHash(function(err) {
        if (err) next(err);
        res.jsonp(d);
      });
    }
    else {
     res.status(400).send('Bad Request');
    }
  }
};

exports.sync = function(req, res, next) {
  if (req.syncInfo)
    res.jsonp(req.syncInfo);
  next();
};
>>>>>>> 73a1d64e
<|MERGE_RESOLUTION|>--- conflicted
+++ resolved
@@ -15,7 +15,6 @@
     res.status(400).send('Bad Request');
   }
   else {
-<<<<<<< HEAD
     var option = req.query.q;
     var statusObject = Status.new();
 
@@ -46,49 +45,8 @@
   }
 };
 
-=======
-    var s = req.query.q;
-    var d = Status.new();
-    
-    if (s === 'getInfo') {
-      d.getInfo(function(err) {
-        if (err) next(err);
-        res.jsonp(d);
-      });
-    }
-    else if (s === 'getDifficulty') {
-      d.getDifficulty(function(err) {
-        if (err) next(err);
-        res.jsonp(d);
-      });
-    }
-    else if (s === 'getTxOutSetInfo') {
-      d.getTxOutSetInfo(function(err) {
-        if (err) next(err);
-        res.jsonp(d);
-      });
-    }
-    else if (s === 'getBestBlockHash') {
-      d.getBestBlockHash(function(err) {
-        if (err) next(err);
-        res.jsonp(d);
-      });
-    }
-    else if (s === 'getLastBlockHash') {
-      d.getLastBlockHash(function(err) {
-        if (err) next(err);
-        res.jsonp(d);
-      });
-    }
-    else {
-     res.status(400).send('Bad Request');
-    }
-  }
-};
-
 exports.sync = function(req, res, next) {
   if (req.syncInfo)
     res.jsonp(req.syncInfo);
   next();
-};
->>>>>>> 73a1d64e
+};